package disgord

import (
	"errors"
	"strconv"
	"sync"
	"time"

<<<<<<< HEAD
	"github.com/andersfylling/disgord/httd"

	"github.com/andersfylling/snowflake/v3"

=======
>>>>>>> 57dbd4d0
	"github.com/andersfylling/disgord/constant"
)

// common functionality/types used by struct_*.go files goes here
//go:generate go run generate/interfaces/main.go
//go:generate go run generate/sorters/main.go
//go:generate go run generate/json/main.go

// Copier holds the CopyOverTo method which copies all it's content from one
// struct to another. Note that this requires a deep copy.
// useful when overwriting already existing content in the cacheLink to reduce GC.
type Copier interface {
	CopyOverTo(other interface{}) error
}

// cacheCopier is similar to Copier interface. Except that it only copies over fields which has a value, unlike Copier
// that creates an exact copy of everything. This will also ignore arrays that can be simplified to a snowflake array.
// An example of said simplification is Guild.Channels, as there will already exist a channel cacheLink.
//
// It is important to know that this should only be called by the cacheLink. The cacheLink must also make sure that the type
// given as an argument for `other` is correct. Failure to do so results in a panic.
type cacheCopier interface {
	copyOverToCache(other interface{}) error
}

func newErrorUnsupportedType(message string) *ErrorUnsupportedType {
	return &ErrorUnsupportedType{
		info: message,
	}
}

// ErrorUnsupportedType used when the given param type is not supported
type ErrorUnsupportedType struct {
	info string
}

func (e *ErrorUnsupportedType) Error() string {
	return e.info
}

// DiscordUpdater holds the Update method for updating any given Discord struct
// (fetch the latest content). If you only want to keep up to date with the
// cacheLink use the UpdateFromCache method.
// TODO: change param type for UpdateFromCache once caching is implemented
//type DiscordUpdater interface {
//	Update(session Session)
//	UpdateFromCache(session Session)
//}

// DiscordSaver holds the method saveToDiscord that discord structs must implement
// in order to use Client.SaveToDiscord for saving and update content.
// WARNING! this was removed as it was too ambiguous.
//type discordSaver interface {
//	saveToDiscord(session Session, flags ...Flag) error
//}

// DiscordDeleter holds the DeleteFromDiscord method which deletes a given
// object from the Discord servers.
type discordDeleter interface {
	deleteFromDiscord(session Session, flags ...Flag) error
}

// DeepCopier holds the DeepCopy method which creates and returns a deep copy of
// any struct.
type DeepCopier interface {
	DeepCopy() interface{}
}

// hasher creates a hash for comparing objects. This excludes the identifier and object type as those are expected
// to be the same during a comparison.
type hasher interface {
	hash() string
}

type guilder interface {
	getGuildID() Snowflake
}

// Loader loads the objects content into memory. From either the cache or the discord servers.
// This can be useful in situations such as presence updates. The user object might be partial,
// so calling user.Load(session), will do a get request if needed.
type Loader interface {
	Load(Session) error
}

// zeroInitialiser zero initializes a struct by setting all the values to the default initialization values.
// Used in the flyweight pattern.
type zeroInitialiser interface {
	zeroInitialize()
}

// Reseter Reset() zero initialises or empties a struct instance
type Reseter interface {
	Reset()
}

// internalUpdater is called whenever a socket event or a REST response is created.
type internalUpdater interface {
	updateInternals()
}

type internalClientUpdater interface {
	updateInternalsWithClient(*Client)
}

// Unmarshal is a wrapper for httd.Unmarshal that ensures the internals of a discord object
// is correctly updated. For the root pkg, disgord, this should always be used instead of calling
// httd.Unmarshal directly.
func Unmarshal(data []byte, v interface{}) (err error) {
	if err = httd.Unmarshal(data, v); err == nil {
		executeInternalUpdater(v)
	}

	return
}

// Discord types

// helperTypes: timestamp, levels, etc.

// discordTimeFormat to be able to correctly convert timestamps back into json,
// we need the micro timestamp with an addition at the ending.
// time.RFC3331 does not yield an output similar to the discord timestamp input, the date is however correct.
const timestampFormat = "2006-01-02T15:04:05.000000+00:00"

// Time handles Discord timestamps
type Time struct {
	time.Time
}

// MarshalJSON see json.Marshaler
// error: https://stackoverflow.com/questions/28464711/go-strange-json-hyphen-unmarshall-error
func (t Time) MarshalJSON() ([]byte, error) {
	var ts string
	if !t.IsZero() {
		ts = t.String()
	}

	// wrap in double quotes for valid json parsing
	return []byte(`"` + ts + `"`), nil
}

// UnmarshalJSON see json.Unmarshaler
func (t *Time) UnmarshalJSON(data []byte) error {
	var ts time.Time
	if err := Unmarshal(data, &ts); err != nil {
		return err
	}

	t.Time = ts
	return nil
}

// String converts the timestamp into a discord formatted timestamp. time.RFC3331 does not suffice
func (t Time) String() string {
	return t.Format(timestampFormat)
}

// -----------
// levels

// ExplicitContentFilterLvl ...
// https://discordapp.com/developers/docs/resources/guild#guild-object-explicit-content-filter-level
type ExplicitContentFilterLvl uint

// Explicit content filter levels
const (
	ExplicitContentFilterLvlDisabled ExplicitContentFilterLvl = iota
	ExplicitContentFilterLvlMembersWithoutRoles
	ExplicitContentFilterLvlAllMembers
)

// Disabled if the content filter is disabled
func (ecfl *ExplicitContentFilterLvl) Disabled() bool {
	return *ecfl == ExplicitContentFilterLvlDisabled
}

// MembersWithoutRoles if the filter only applies for members without a role
func (ecfl *ExplicitContentFilterLvl) MembersWithoutRoles() bool {
	return *ecfl == ExplicitContentFilterLvlMembersWithoutRoles
}

// AllMembers if the filter applies for all members regardles of them having a role or not
func (ecfl *ExplicitContentFilterLvl) AllMembers() bool {
	return *ecfl == ExplicitContentFilterLvlAllMembers
}

// MFALvl ...
// https://discordapp.com/developers/docs/resources/guild#guild-object-mfa-level
type MFALvl uint

// Different MFA levels
const (
	MFALvlNone MFALvl = iota
	MFALvlElevated
)

// None ...
func (mfal *MFALvl) None() bool {
	return *mfal == MFALvlNone
}

// Elevated ...
func (mfal *MFALvl) Elevated() bool {
	return *mfal == MFALvlElevated
}

// VerificationLvl ...
// https://discordapp.com/developers/docs/resources/guild#guild-object-verification-level
type VerificationLvl uint

// the different verification levels
const (
	VerificationLvlNone VerificationLvl = iota
	VerificationLvlLow
	VerificationLvlMedium
	VerificationLvlHigh
	VerificationLvlVeryHigh
)

// None unrestricted
func (vl *VerificationLvl) None() bool {
	return *vl == VerificationLvlNone
}

// Low must have verified email on account
func (vl *VerificationLvl) Low() bool {
	return *vl == VerificationLvlLow
}

// Medium must be registered on Discord for longer than 5 minutes
func (vl *VerificationLvl) Medium() bool {
	return *vl == VerificationLvlMedium
}

// High (╯°□°）╯︵ ┻━┻ - must be a member of the server for longer than 10 minutes
func (vl *VerificationLvl) High() bool {
	return *vl == VerificationLvlHigh
}

// VeryHigh ┻━┻ミヽ(ಠ益ಠ)ﾉ彡┻━┻ - must have a verified phone number
func (vl *VerificationLvl) VeryHigh() bool {
	return *vl == VerificationLvlVeryHigh
}

// DefaultMessageNotificationLvl ...
// https://discordapp.com/developers/docs/resources/guild#guild-object-default-message-notification-level
type DefaultMessageNotificationLvl uint

// different notification levels on new messages
const (
	DefaultMessageNotificationLvlAllMessages DefaultMessageNotificationLvl = iota
	DefaultMessageNotificationLvlOnlyMentions
)

// AllMessages ...
func (dmnl *DefaultMessageNotificationLvl) AllMessages() bool {
	return *dmnl == DefaultMessageNotificationLvlAllMessages
}

// OnlyMentions ...
func (dmnl *DefaultMessageNotificationLvl) OnlyMentions() bool {
	return *dmnl == DefaultMessageNotificationLvlOnlyMentions
}

// NewDiscriminator Discord user discriminator hashtag
func NewDiscriminator(d string) (discriminator Discriminator, err error) {
	var tmp uint64
	tmp, err = strconv.ParseUint(d, 10, 16)
	if err == nil {
		discriminator = Discriminator(tmp)
	}

	return
}

// Discriminator value
type Discriminator uint16

func (d Discriminator) String() (str string) {
	if d == 0 {
		str = ""
		return
	}
	if d == 1 {
		str = "0001"
		return
	}

	str = strconv.Itoa(int(d))
	if d < 1000 {
		shift := 4 - len(str)
		for i := 0; i < shift; i++ {
			str = "0" + str
		}
	}

	return
}

// NotSet checks if the discriminator is not set
func (d Discriminator) NotSet() bool {
	return d == 0
}

// UnmarshalJSON see interface json.Unmarshaler
func (d *Discriminator) UnmarshalJSON(data []byte) (err error) {
	*d = 0
	length := len(data) - 1
	for i := 1; i < length; i++ {
		*d = *d*10 + Discriminator(data[i]-'0')
	}
	return
}

// MarshalJSON see interface json.Marshaler
func (d Discriminator) MarshalJSON() (data []byte, err error) {
	return []byte("\"" + d.String() + "\""), nil
}

// extractAttribute extracts the snowflake value from a JSON string given a attribute filter. For extracting the root ID of an JSON byte array,
// set filter to `"id":"` and scope to `0`. Note that the filter holds the last character before the value starts.
func extractAttribute(filter []byte, scope int, data []byte) (id Snowflake, err error) {
	//filter := []byte(`"id":"`)
	filterLen := len(filter) - 1
	//scope := 0

	var start uint
	lastPos := len(data) - 1
	for i := 1; i <= lastPos-filterLen; i++ {
		if data[i] == '{' {
			scope++
		} else if data[i] == '}' {
			scope--
		}

		if scope != 0 {
			continue
		}

		for j := filterLen; j >= 0; j-- {
			if filter[j] != data[i+j] {
				break
			}

			if j == 0 {
				start = uint(i + len(filter))
			}
		}

		if start != 0 {
			break
		}
	}

	if start == 0 {
		err = errors.New("unable to locate ID")
		return
	}

	i := start
	//E:
	for {
		if data[i] >= '0' && data[i] <= '9' {
			i++
		} else {
			break
		}
		//
		//switch data[i] {
		//case '0', '1', '2', '3', '4', '5', '6', '7', '8', '9':
		//	i++
		//default:
		//	break E
		//}
	}

	if i > start {
		id = Snowflake(0)
		err = id.UnmarshalJSON(data[start-1 : i+1])
	} else {
		err = errors.New("id was empty")
	}
	return
}

func handleRWLocking(read, write *sync.RWMutex) {
	if constant.LockedMethods {
		read.RLock()
		write.Lock()
	}
}

func handleRWUnlocking(read, write *sync.RWMutex) {
	if constant.LockedMethods {
		read.RUnlock()
		write.Unlock()
	}
}<|MERGE_RESOLUTION|>--- conflicted
+++ resolved
@@ -6,13 +6,8 @@
 	"sync"
 	"time"
 
-<<<<<<< HEAD
 	"github.com/andersfylling/disgord/httd"
 
-	"github.com/andersfylling/snowflake/v3"
-
-=======
->>>>>>> 57dbd4d0
 	"github.com/andersfylling/disgord/constant"
 )
 
