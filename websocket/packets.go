package websocket

import (
	"bytes"
	"compress/zlib"
	"encoding/json"
	"io"
)

//////////////////////////////////////////////////////
//
// HELPER FUNCS
//
//////////////////////////////////////////////////////

// decompressBytes decompresses a binary message
func decompressBytes(input []byte) (output []byte, err error) {
	b := bytes.NewReader(input)
	var r io.ReadCloser

	r, err = zlib.NewReader(b)
	if err != nil {
		return
	}
	defer r.Close()

	buffer := new(bytes.Buffer)
	_, err = buffer.ReadFrom(r)
	if err != nil {
		return
	}

	output = buffer.Bytes()
	return
}

type GatewayBotGetter interface {
	GetGatewayBot() (gateway *GatewayBot, err error)
}

//////////////////////////////////////////////////////
//
// VOICE SPECIFIC
//
//////////////////////////////////////////////////////

type voicePacket struct {
	Op   uint            `json:"op"`
	Data json.RawMessage `json:"d"`
}

type VoiceReady struct {
	SSRC  uint32   `json:"ssrc"`
	IP    string   `json:"ip"`
	Port  int      `json:"port"`
	Modes []string `json:"modes"`

	// From: https://discordapp.com/developers/docs/topics/voice-connections#establishing-a-voice-websocket-connection
	// `heartbeat_interval` here is an erroneous field and should be ignored.
	// The correct heartbeat_interval value comes from the Hello payload.

	// HeartbeatInterval uint `json:"heartbeat_interval"`
}

type voiceSelectProtocol struct {
	Protocol string                     `json:"protocol"`
	Data     *VoiceSelectProtocolParams `json:"data"`
}

type VoiceSelectProtocolParams struct {
	Address string `json:"address"`
	Port    uint16 `json:"port"`
	Mode    string `json:"mode"`
}

type VoiceSessionDescription struct {
	Mode      string   `json:"mode"`
	SecretKey [32]byte `json:"secret_key"`
}

type voiceIdentify struct {
	GuildID   Snowflake `json:"server_id"` // Yay for eventual consistency
	UserID    Snowflake `json:"user_id"`
	SessionID string    `json:"session_id"`
	Token     string    `json:"token"`
}

//////////////////////////////////////////////////////
//
// EVENT SPECIFIC
//
//////////////////////////////////////////////////////

type evtReadyPacket struct {
	SessionID string `json:"session_id"`
}

type evtIdentity struct {
	Token          string          `json:"token"`
	Properties     interface{}     `json:"properties"`
	Compress       bool            `json:"compress"`
	LargeThreshold uint            `json:"large_threshold"`
	Shard          *[2]uint        `json:"shard,omitempty"`
	Presence       json.RawMessage `json:"presence,omitempty"`
}

//////////////////////////////////////////////////////
//
// GENERAL PURPOSE
//
//////////////////////////////////////////////////////

// Gateway is for parsing the Gateway endpoint response
type Gateway struct {
	URL string `json:"url"`
}

// GatewayBot is for parsing the Gateway Bot endpoint response
type GatewayBot struct {
	Gateway
	Shards            uint `json:"shards"`
	SessionStartLimit struct {
		Total      uint `json:"total"`
		Remaining  uint `json:"remaining"`
		ResetAfter uint `json:"reset_after"`
	} `json:"session_start_limit"`
}

// clientPacket is outgoing packets by the client
type clientPacket struct {
	Op   uint        `json:"op"`
	Data interface{} `json:"d"`
}

type helloPacket struct {
	HeartbeatInterval uint `json:"heartbeat_interval"`
}

// discordPacketJSON is used when we need to fall back on the unmarshaler logic
type discordPacketJSON struct {
	Op             uint   `json:"op"`
	Data           []byte `json:"d"`
	SequenceNumber uint   `json:"s"`
	EventName      string `json:"t"`
}

func (p *discordPacketJSON) CopyOverTo(packet *DiscordPacket) {
	packet.Op = p.Op
	packet.Data = p.Data
	packet.SequenceNumber = p.SequenceNumber
	packet.EventName = p.EventName
}

// DiscordPacket is packets sent by Discord over the socket connection
type DiscordPacket struct {
	Op             uint            `json:"op"`
	Data           json.RawMessage `json:"d"`
	SequenceNumber uint            `json:"s,omitempty"`
	EventName      string          `json:"t,omitempty"`
}

<<<<<<< HEAD
// UnmarshalJSON see interface json.Unmarshaler
// TODO: benchmark json.RawMessage and this for both voice and event!
// there haven't been found any bugs in this code, but just to be
// sure the voice works correctly; json.RawMessage is preferred. For now..
//func (p *DiscordPacket) UnmarshalJSON(data []byte) (err error) {
//	var i int
//
//	// t
//	t := []byte{
//		'{', '"', 't', '"', ':',
//	}
//	for i = range t {
//		if t[i] != data[i] {
//			evt := discordPacketJSON{}
//			err = httd.Unmarshal(data, &evt)
//			evt.CopyOverTo(p)
//			return
//		}
//	}
//	i++                 // jump to next char
//	if data[i] == 'n' { // null
//		i += 4 // skip `null`
//	} else {
//		// extract the t value
//		var val strings.Builder
//		i++ // skip `"`
//		for ; data[i] != '"'; i++ {
//			val.WriteByte(data[i])
//		}
//		i++ // skip `"`
//		p.EventName = val.String()
//	}
//
//	// s
//	i += 2 // skip `,"`
//	if data[i] != 's' {
//		evt := discordPacketJSON{}
//		err = httd.Unmarshal(data, &evt)
//		evt.CopyOverTo(p)
//		return
//	}
//	i += 3              // skip `s":`
//	if data[i] == 'n' { // null value
//		i += 4 // skip `null`
//	} else {
//		// extract the s value
//		var val strings.Builder
//		for ; data[i] != ','; i++ {
//			val.WriteByte(data[i])
//		}
//		var tmp uint64
//		tmp, err = strconv.ParseUint(val.String(), 10, 64)
//		if err != nil {
//			evt := discordPacketJSON{}
//			err = httd.Unmarshal(data, &evt)
//			evt.CopyOverTo(p)
//			return
//		}
//		p.SequenceNumber = uint(tmp)
//	}
//
//	// op
//	i += 2              // skip `,"`
//	if data[i] != 'o' { // o as in op
//		evt := discordPacketJSON{}
//		err = httd.Unmarshal(data, &evt)
//		evt.CopyOverTo(p)
//		return
//	}
//	i += 4              // skip `op":`
//	if data[i] == 'n' { // null value
//		i += 4 // skip `null`
//	} else if data[i] == '0' {
//		p.Op = 0
//		i++ // skip 0
//	} else {
//		// extract the op value
//		var val strings.Builder
//		for ; data[i] != ','; i++ {
//			val.WriteByte(data[i])
//		}
//		var tmp uint64
//		tmp, err = strconv.ParseUint(val.String(), 10, 64)
//		if err != nil {
//			evt := discordPacketJSON{}
//			err = httd.Unmarshal(data, &evt)
//			evt.CopyOverTo(p)
//			return
//		}
//		p.Op = uint(tmp)
//	}
//
//	// data
//	i += 2 // skip `,"`
//	if data[i] != 'd' {
//		evt := discordPacketJSON{}
//		err = httd.Unmarshal(data, &evt)
//		evt.CopyOverTo(p)
//		return
//	}
//	i += 3 // skip `d":`
//	p.Val = data[i : len(data)-1]
//
//	return
//}

=======
>>>>>>> 757f78a0
func (p *DiscordPacket) reset() {
	p.Op = 0
	p.SequenceNumber = 0
	// TODO: re-use data slice in unmarshal ?
	p.Data = nil
	p.EventName = ""
}<|MERGE_RESOLUTION|>--- conflicted
+++ resolved
@@ -159,115 +159,6 @@
 	EventName      string          `json:"t,omitempty"`
 }
 
-<<<<<<< HEAD
-// UnmarshalJSON see interface json.Unmarshaler
-// TODO: benchmark json.RawMessage and this for both voice and event!
-// there haven't been found any bugs in this code, but just to be
-// sure the voice works correctly; json.RawMessage is preferred. For now..
-//func (p *DiscordPacket) UnmarshalJSON(data []byte) (err error) {
-//	var i int
-//
-//	// t
-//	t := []byte{
-//		'{', '"', 't', '"', ':',
-//	}
-//	for i = range t {
-//		if t[i] != data[i] {
-//			evt := discordPacketJSON{}
-//			err = httd.Unmarshal(data, &evt)
-//			evt.CopyOverTo(p)
-//			return
-//		}
-//	}
-//	i++                 // jump to next char
-//	if data[i] == 'n' { // null
-//		i += 4 // skip `null`
-//	} else {
-//		// extract the t value
-//		var val strings.Builder
-//		i++ // skip `"`
-//		for ; data[i] != '"'; i++ {
-//			val.WriteByte(data[i])
-//		}
-//		i++ // skip `"`
-//		p.EventName = val.String()
-//	}
-//
-//	// s
-//	i += 2 // skip `,"`
-//	if data[i] != 's' {
-//		evt := discordPacketJSON{}
-//		err = httd.Unmarshal(data, &evt)
-//		evt.CopyOverTo(p)
-//		return
-//	}
-//	i += 3              // skip `s":`
-//	if data[i] == 'n' { // null value
-//		i += 4 // skip `null`
-//	} else {
-//		// extract the s value
-//		var val strings.Builder
-//		for ; data[i] != ','; i++ {
-//			val.WriteByte(data[i])
-//		}
-//		var tmp uint64
-//		tmp, err = strconv.ParseUint(val.String(), 10, 64)
-//		if err != nil {
-//			evt := discordPacketJSON{}
-//			err = httd.Unmarshal(data, &evt)
-//			evt.CopyOverTo(p)
-//			return
-//		}
-//		p.SequenceNumber = uint(tmp)
-//	}
-//
-//	// op
-//	i += 2              // skip `,"`
-//	if data[i] != 'o' { // o as in op
-//		evt := discordPacketJSON{}
-//		err = httd.Unmarshal(data, &evt)
-//		evt.CopyOverTo(p)
-//		return
-//	}
-//	i += 4              // skip `op":`
-//	if data[i] == 'n' { // null value
-//		i += 4 // skip `null`
-//	} else if data[i] == '0' {
-//		p.Op = 0
-//		i++ // skip 0
-//	} else {
-//		// extract the op value
-//		var val strings.Builder
-//		for ; data[i] != ','; i++ {
-//			val.WriteByte(data[i])
-//		}
-//		var tmp uint64
-//		tmp, err = strconv.ParseUint(val.String(), 10, 64)
-//		if err != nil {
-//			evt := discordPacketJSON{}
-//			err = httd.Unmarshal(data, &evt)
-//			evt.CopyOverTo(p)
-//			return
-//		}
-//		p.Op = uint(tmp)
-//	}
-//
-//	// data
-//	i += 2 // skip `,"`
-//	if data[i] != 'd' {
-//		evt := discordPacketJSON{}
-//		err = httd.Unmarshal(data, &evt)
-//		evt.CopyOverTo(p)
-//		return
-//	}
-//	i += 3 // skip `d":`
-//	p.Val = data[i : len(data)-1]
-//
-//	return
-//}
-
-=======
->>>>>>> 757f78a0
 func (p *DiscordPacket) reset() {
 	p.Op = 0
 	p.SequenceNumber = 0
