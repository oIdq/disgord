--- conflicted
+++ resolved
@@ -7,11 +7,6 @@
 import (
 	"context"
 	"sync"
-<<<<<<< HEAD
-=======
-
-	"github.com/andersfylling/disgord/internal/httd"
->>>>>>> 4e8e43fa
 )
 
 // Resource represents a discord event.
