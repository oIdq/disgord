--- conflicted
+++ resolved
@@ -6,7 +6,6 @@
 
 import (
 	"context"
-	"encoding/json"
 	"sync"
 )
 
@@ -14,132 +13,6 @@
 // This is used internally for readability only.
 type resource = interface{}
 
-func cacheEvent(cache Cacher, event string, v interface{}, data json.RawMessage) (err error) {
-	// updates holds key and object to be cached
-	updates := map[cacheRegistry]([]interface{}){}
-
-	switch event {
-	case EvtReady:
-		ready := v.(*Ready)
-		updates[UserCache] = append(updates[UserCache], ready.User)
-
-		for _, guild := range ready.Guilds {
-			updates[GuildCache] = append(updates[GuildCache], guild)
-		}
-	case EvtVoiceStateUpdate:
-		update := v.(*VoiceStateUpdate)
-		updates[VoiceStateCache] = append(updates[VoiceStateCache], update.VoiceState)
-	case EvtChannelCreate, EvtChannelUpdate:
-		var channel *Channel
-		if event == EvtChannelCreate {
-			channel = (v.(*ChannelCreate)).Channel
-			if !channel.GuildID.IsZero() {
-				cache.AddGuildChannel(channel.GuildID, channel.ID)
-			}
-		} else if event == EvtChannelUpdate {
-			channel = (v.(*ChannelUpdate)).Channel
-		}
-		updates[ChannelCache] = append(updates[ChannelCache], channel)
-	case EvtChannelDelete:
-		channel := (v.(*ChannelDelete)).Channel
-		cache.DeleteChannel(channel.ID)
-		cache.DeleteGuildChannel(channel.GuildID, channel.ID)
-	case EvtChannelPinsUpdate:
-		evt := v.(*ChannelPinsUpdate)
-		cache.UpdateChannelPin(evt.ChannelID, evt.LastPinTimestamp)
-	case EvtGuildCreate, EvtGuildUpdate:
-		var guild *Guild
-		if event == EvtGuildCreate {
-			guild = (v.(*GuildCreate)).Guild
-		} else if event == EvtGuildUpdate {
-			guild = (v.(*GuildUpdate)).Guild
-		}
-		updates[GuildCache] = append(updates[GuildCache], guild)
-
-		// update all users
-		if len(guild.Members) > 0 {
-			updates[UserCache] = make([]interface{}, len(guild.Members))
-			for i := range guild.Members {
-				updates[UserCache][i] = guild.Members[i].User
-			}
-		}
-		// update all channels
-		if len(guild.Channels) > 0 {
-			updates[ChannelCache] = make([]interface{}, len(guild.Channels))
-			for i := range guild.Channels {
-				updates[ChannelCache][i] = guild.Channels[i]
-			}
-		}
-	case EvtGuildDelete:
-		uguild := (v.(*GuildDelete)).UnavailableGuild
-		cache.DeleteGuild(uguild.ID)
-	case EvtGuildRoleDelete:
-		evt := v.(*GuildRoleDelete)
-		cache.DeleteGuildRole(evt.GuildID, evt.RoleID)
-	case EvtGuildEmojisUpdate:
-		err = cacheEmoji_EventGuildEmojisUpdate(cache, v.(*GuildEmojisUpdate))
-	case EvtUserUpdate:
-		usr := v.(*UserUpdate).User
-		updates[UserCache] = append(updates[UserCache], usr)
-	case EvtMessageCreate:
-		// TODO: performance issues?
-		msg := (v.(*MessageCreate)).Message
-		cache.UpdateChannelLastMessageID(msg.ChannelID, msg.ID)
-	case EvtGuildMembersChunk:
-		evt := v.(*GuildMembersChunk)
-		updates[GuildMembersCache] = append(updates[GuildMembersCache], evt)
-
-		// update all users
-		if len(evt.Members) > 0 {
-			updates[UserCache] = make([]interface{}, len(evt.Members))
-			for i := range evt.Members {
-				updates[UserCache][i] = evt.Members[i].User
-			}
-		}
-	case EvtGuildMemberUpdate:
-		evt := v.(*GuildMemberUpdate)
-		cache.UpdateMemberAndUser(evt.GuildID, evt.User.ID, data)
-	case EvtGuildMemberAdd:
-		evt := v.(*GuildMemberAdd)
-		cache.AddGuildMember(evt.Member.GuildID, evt.Member)
-		updates[UserCache] = append(updates[UserCache], evt.Member.User)
-	case EvtGuildMemberRemove:
-		evt := v.(*GuildMemberRemove)
-		cache.RemoveGuildMember(evt.GuildID, evt.User.ID)
-	// TODO: mark user as free from guild...
-	case EvtGuildRoleCreate:
-		evt := v.(*GuildRoleCreate)
-		cache.AddGuildRole(evt.GuildID, evt.Role)
-	case EvtGuildRoleUpdate:
-		evt := v.(*GuildRoleUpdate)
-		if updated := cache.UpdateGuildRole(evt.GuildID, evt.Role, data); !updated {
-			cache.AddGuildRole(evt.GuildID, evt.Role)
-		}
-	default:
-		//case EventResumed:
-		//case EventGuildBanAdd:
-		//case EventGuildBanRemove:
-		//case EventGuildIntegrationsUpdate:
-		//case EventMessageUpdate:
-		//case EventMessageDelete:
-		//case EventMessageDeleteBulk:
-		//case EventMessageReactionAdd:
-		//case EventMessageReactionRemove:
-		//case EventMessageReactionRemoveAll:
-		//case EventPresenceUpdate:
-		//case EventTypingStart:
-		//case EventVoiceServerUpdate:
-		//case EventWebhooksUpdate:
-	}
-
-	for key, structs := range updates {
-		if err = cache.Updates(key, structs); err != nil {
-			// TODO: logging? or append all errs to the return statement?
-		}
-	}
-	return nil
-}
-
 // ---------------------------
 
 type evtResource interface {
@@ -149,18 +22,6 @@
 
 // ---------------------------
 
-<<<<<<< HEAD
-// PresencesReplace holds the event content
-type PresencesReplace struct {
-	Presnces []*PresenceUpdate `json:"presences_replace"` // TODO: verify json tag
-	Ctx      context.Context   `json:"-"`
-	ShardID  int               `json:"-"`
-}
-
-// ---------------------------
-
-=======
->>>>>>> f48b046b
 // Ready contains the initial state information
 type Ready struct {
 	APIVersion int                 `json:"v"`
