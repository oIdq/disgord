package disgord

import (
	"encoding/json"
	"io/ioutil"
	"strconv"
	"testing"

	"github.com/andersfylling/disgord/httd"
)

<<<<<<< HEAD
// ValidateJSONMarshalling
func validateJSONMarshalling(b []byte, v interface{}) error {
	var err error

	// convert to struct
	err = Unmarshal(b, &v)
	if err != nil {
		return err
	}

	// back to json
	prettyJSON, err := json.MarshalIndent(&v, "", "    ")
	if err != nil {
		return err
	}

	// sort the data by keys
	// omg im getting lost in my own train of thought
	omg := make(map[string]interface{})
	err = Unmarshal(prettyJSON, &omg)
	if err != nil {
		return err
	}

	omgAgain := make(map[string]interface{})
	err = Unmarshal(b, &omgAgain)
	if err != nil {
		return err
	}

	// back to json
	prettyJSON, err = json.MarshalIndent(&omg, "", "    ")
	if err != nil {
		return err
	}

	b, err = json.MarshalIndent(&omgAgain, "", "    ")
	if err != nil {
		return err
	}

	// minify for comparison
	dst1 := bytes.Buffer{}
	err = json.Compact(&dst1, b)
	if err != nil {
		return err
	}
	dst2 := bytes.Buffer{}
	err = json.Compact(&dst2, prettyJSON)
	if err != nil {
		return err
	}

	// compare
	if dst2.String() != dst1.String() {
		dmp := diffmatchpatch.New()
		diffs := dmp.DiffMain(string(b), string(prettyJSON), false)
		return fmt.Errorf("json data differs. \nDifference \n%s", dmp.DiffPrettyText(diffs))
	}

	return nil
}

=======
>>>>>>> f48b046b
func check(err error, t *testing.T) {
	// Hide function from stacktrace, PR#3
	t.Helper()

	if err != nil {
		t.Error(err)
	}
}

func TestError_InterfaceImplementations(t *testing.T) {
	var u interface{} = &ErrorUnsupportedType{}

	t.Run("error", func(t *testing.T) {
		if _, ok := u.(error); !ok {
			t.Error("ErrorUnsupportedType does not implement error")
		}
	})
}

// unmarshalling

func BenchmarkUnmarshalReflection(b *testing.B) {
	data, err := ioutil.ReadFile("testdata/user/user1.json")
	if err != nil {
		b.Skip("missing file for benchmarking unmarshal")
		return
	}

	b.Run("using reflection", func(b *testing.B) {
		for n := 0; n < b.N; n++ {
			var user *User
			Unmarshal(data, &user)
		}
	})

	b.Run("using interface wiring", func(b *testing.B) {
		for n := 0; n < b.N; n++ {
			user := &User{}
			var m = make(map[string]interface{})
			Unmarshal(data, m)

			var v interface{}
			var ok bool

			if v, ok = m["id"]; ok {
				user.ID = v.(Snowflake)
			}
			if v, ok = m["username"]; ok {
				user.Username = v.(string)
			}
			if v, ok = m["discriminator"]; ok {
				user.Discriminator = v.(Discriminator)
			}
			if v, ok = m["email"]; ok {
				user.Email = v.(string)
			}
			if v, ok = m["avatar"]; ok {
				user.Avatar = v.(string)
			}
			if v, ok = m["token"]; ok {
				user.Token = v.(string)
			}
			if v, ok = m["verified"]; ok {
				user.Verified = v.(bool)
			}
			if v, ok = m["mfa_enabled"]; ok {
				user.MFAEnabled = v.(bool)
			}
			if v, ok = m["bot"]; ok {
				user.Bot = v.(bool)
			}

		}
	})

	b.Run("using string wiring", func(b *testing.B) {
		for n := 0; n < b.N; n++ {
			user := &User{}
			var m = make(map[string]string)
			Unmarshal(data, m)

			var v string
			var ok bool

			if v, ok = m["id"]; ok {
				user.ID = ParseSnowflakeString(v)
			}
			if v, ok = m["username"]; ok {
				user.Username = v
			}
			if v, ok = m["discriminator"]; ok {
				d, _ := NewDiscriminator(v)
				user.Discriminator = d
			}
			if v, ok = m["email"]; ok {
				user.Email = v
			}
			if vv, ok := m["avatar"]; ok {
				user.Avatar = vv
			}
			if v, ok = m["token"]; ok {
				user.Token = v
			}
			if v, ok = m["verified"]; ok {
				user.Verified = v == "true"
			}
			if v, ok = m["mfa_enabled"]; ok {
				user.MFAEnabled = v == "true"
			}
			if v, ok = m["bot"]; ok {
				user.Bot = v == "true"
			}

		}
	})
}

func TestTime(t *testing.T) {
	t.Run("omitempty", func(t *testing.T) {
		b := struct {
			T Time `json:"time,omitempty"`
		}{}

		bBytes, err := httd.Marshal(b)
		if err != nil {
			t.Fatal(err)
		}

		if string(bBytes) != `{"time":""}` {
			t.Errorf("did not get an 'omitted' field. Got %s", string(bBytes))
		}
	})
}

func TestDiscriminator(t *testing.T) {
	t.Run("String()", func(t *testing.T) {
		var d Discriminator
		d = Discriminator(0)
		if d.String() != "" {
			t.Errorf("got %s, wants \"\"", d.String())
		}

		d = Discriminator(1)
		if d.String() != "0001" {
			t.Errorf("got %s, wants \"0001\"", d.String())
		}

		d = Discriminator(4)
		if d.String() != "0004" {
			t.Errorf("got %s, wants \"0004\"", d.String())
		}

		d = Discriminator(12)
		if d.String() != "0012" {
			t.Errorf("got %s, wants \"0012\"", d.String())
		}

		d = Discriminator(120)
		if d.String() != "0120" {
			t.Errorf("got %s, wants \"0120\"", d.String())
		}

		d = Discriminator(1201)
		if d.String() != "1201" {
			t.Errorf("got %s, wants \"1201\"", d.String())
		}
	})
	t.Run("UnmarshalJSON(...)", func(t *testing.T) {
		var data []byte
		var d Discriminator
		var err error

		data = []byte{
			'"', '0', '0', '0', '1', '"',
		}
		err = Unmarshal(data, &d)
		if err != nil {
			t.Error(err)
		}
		if d.String() != "0001" {
			t.Errorf("got %s, wants \"0001\"", d.String())
		}

		data = []byte{
			'"', '0', '2', '0', '1', '"',
		}
		err = Unmarshal(data, &d)
		if err != nil {
			t.Error(err)
		}
		if d.String() != "0201" {
			t.Errorf("got %s, wants \"0201\"", d.String())
		}

		data = []byte{
			'"', '"',
		}
		err = Unmarshal(data, &d)
		if err != nil {
			t.Error(err)
		}
		if d.String() != "" {
			t.Errorf("got %s, wants \"\"", d.String())
		}
		if !d.NotSet() {
			t.Error("expected Discriminator to be NotSet")
		}

	})
	t.Run("MarshalJSON()", func(t *testing.T) {
		d := Discriminator(34)
		data, err := json.Marshal(&d)
		if err != nil {
			t.Error(err)
		}
		if string(data) != string([]byte("\"0034\"")) {
			t.Errorf("wrong. got %s, expects \"0034\"", string(data))
		}

		d = Discriminator(0)
		data, err = json.Marshal(&d)
		if err != nil {
			t.Error(err)
		}
		if string(data) != string([]byte("\"\"")) {
			t.Errorf("wrong. got %s, expects \"\"", string(data))
		}
	})
	t.Run("NotSet()", func(t *testing.T) {
		d := Discriminator(34)
		if d.NotSet() {
			t.Error("expected Discriminator.NotSet to be false, got true")
		}

		d = Discriminator(0)
		if !d.NotSet() {
			t.Error("expected Discriminator.NotSet to be true, got false")
		}
	})
}

func BenchmarkDiscriminator(b *testing.B) {
	b.Run("comparison", func(b *testing.B) {
		b.Run("string", func(b *testing.B) {
			val := "0401"
			vals := []string{
				"0401", "0001", "0400", "0011", "0101", "5435", "0010",
			}
			var i int
			var match bool
			for n := 0; n < b.N; n++ {
				for i = range vals {
					match = val == vals[i]
				}
			}
			if match {
			}
		})
		b.Run("uint16", func(b *testing.B) {
			val := Discriminator(0401)
			vals := []Discriminator{
				0401, 0001, 0400, 0011, 0101, 5435, 0010,
			}
			var i int
			var match bool
			for n := 0; n < b.N; n++ {
				for i = range vals {
					match = val == vals[i]
				}
			}
			if match {
			}
		})
	})
	b.Run("Unmarshal", func(b *testing.B) {
		dataSets := [][]byte{
			[]byte("\"0001\""),
			[]byte("\"0452\""),
			[]byte("\"4342\""),
			[]byte("\"0100\""),
			[]byte("\"5100\""),
			[]byte("\"1000\""),
			[]byte("\"5129\""),
			[]byte("\"3020\""),
			[]byte("\"0010\""),
		}
		b.Run("string", func(b *testing.B) {
			var result string
			var i int
			length := len(dataSets)
			for n := 0; n < b.N; n++ {
				result = string(dataSets[i])
				if i == length {
					i = 0
				}
			}
			if result == "" {
			}
		})
		b.Run("uint16-a", func(b *testing.B) {
			var result uint16
			var i int
			lengthi := len(dataSets)
			for n := 0; n < b.N; n++ {
				data := dataSets[i]
				result = 0
				length := len(data) - 1
				for j := 1; j < length; j++ {
					result = result*10 + uint16(data[j]-'0')
				}
				if i == lengthi {
					i = 0
				}
			}
			if result == 0 {
			}
		})
		b.Run("uint16-b", func(b *testing.B) {
			var result uint16
			var i int
			length := len(dataSets)
			for n := 0; n < b.N; n++ {
				data := dataSets[i]
				var tmp uint64
				tmp, _ = strconv.ParseUint(string(data), 10, 16)
				result = uint16(tmp)
				if i == length {
					i = 0
				}
			}
			if result == 0 {
			}
		})
		type fooOld struct {
			Foo string `json:"discriminator,omitempty"`
		}
		type fooNew struct {
			Foo Discriminator `json:"discriminator,omitempty"`
		}
		b.Run("string-struct", func(b *testing.B) {
			foo := &fooOld{}
			var i int
			length := len(dataSets)
			for n := 0; n < b.N; n++ {
				_ = json.Unmarshal(dataSets[i], foo)
				if i == length {
					i = 0
				}
			}
		})
		b.Run("uint16-struct", func(b *testing.B) {
			foo := &fooNew{}
			var i int
			length := len(dataSets)
			for n := 0; n < b.N; n++ {
				_ = json.Unmarshal(dataSets[i], foo)
				if i == length {
					i = 0
				}
			}
		})
	})
}

func TestIDExtraction(t *testing.T) {
	data := []byte(`{"id":"80351110224678912","test":{},username":"Nelly","discriminator":"1337","email":"nelly@discordapp.com","avatar":"8342729096ea3675442027381ff50dfe","verified":true}`)
	id, err := extractAttribute([]byte(`"id":"`), 0, data)
	if err != nil {
		t.Error(err)
	}

	if id != Snowflake(80351110224678912) {
		t.Error("incorrect snowflake id")
	}

	data, err = ioutil.ReadFile("testdata/guild/complete-guild.json")
	if err != nil {
		t.Error(err)
	}
	id, err = extractAttribute([]byte(`"id":"`), 0, data)
	if err != nil {
		t.Error(err)
	}

	if id != Snowflake(244200618854580224) {
		t.Error("incorrect snowflake id")
	}

}<|MERGE_RESOLUTION|>--- conflicted
+++ resolved
@@ -9,72 +9,6 @@
 	"github.com/andersfylling/disgord/httd"
 )
 
-<<<<<<< HEAD
-// ValidateJSONMarshalling
-func validateJSONMarshalling(b []byte, v interface{}) error {
-	var err error
-
-	// convert to struct
-	err = Unmarshal(b, &v)
-	if err != nil {
-		return err
-	}
-
-	// back to json
-	prettyJSON, err := json.MarshalIndent(&v, "", "    ")
-	if err != nil {
-		return err
-	}
-
-	// sort the data by keys
-	// omg im getting lost in my own train of thought
-	omg := make(map[string]interface{})
-	err = Unmarshal(prettyJSON, &omg)
-	if err != nil {
-		return err
-	}
-
-	omgAgain := make(map[string]interface{})
-	err = Unmarshal(b, &omgAgain)
-	if err != nil {
-		return err
-	}
-
-	// back to json
-	prettyJSON, err = json.MarshalIndent(&omg, "", "    ")
-	if err != nil {
-		return err
-	}
-
-	b, err = json.MarshalIndent(&omgAgain, "", "    ")
-	if err != nil {
-		return err
-	}
-
-	// minify for comparison
-	dst1 := bytes.Buffer{}
-	err = json.Compact(&dst1, b)
-	if err != nil {
-		return err
-	}
-	dst2 := bytes.Buffer{}
-	err = json.Compact(&dst2, prettyJSON)
-	if err != nil {
-		return err
-	}
-
-	// compare
-	if dst2.String() != dst1.String() {
-		dmp := diffmatchpatch.New()
-		diffs := dmp.DiffMain(string(b), string(prettyJSON), false)
-		return fmt.Errorf("json data differs. \nDifference \n%s", dmp.DiffPrettyText(diffs))
-	}
-
-	return nil
-}
-
-=======
->>>>>>> f48b046b
 func check(err error, t *testing.T) {
 	// Hide function from stacktrace, PR#3
 	t.Helper()
