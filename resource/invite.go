--- conflicted
+++ resolved
@@ -4,10 +4,6 @@
 	"encoding/json"
 
 	"github.com/andersfylling/disgord/discord"
-<<<<<<< HEAD
-=======
-	"github.com/andersfylling/disgord/httd"
->>>>>>> 1ac3535e
 )
 
 // Invite Represents a code that when used, adds a user to a guild.
@@ -54,62 +50,4 @@
 
 	// Revoked whether this invite is revoked
 	Revoked bool `json:"revoked"`
-<<<<<<< HEAD
-=======
-}
-
-const (
-	EndpointInvite = "/invites"
-)
-
-// ReqGetInvite [GET]     Returns an invite object for the given code.
-// Endpoint               /invites/{invite.code}
-// Rate limiter           /invites/{invite.code}
-// Discord documentation  https://discordapp.com/developers/docs/resources/invite#get-invite
-// Reviewed               2018-06-10
-// Comment                -
-//
-// withCounts whether the invite should contain approximate member counts
-func ReqGetInvite(requester httd.Getter, inviteCode string, withCounts bool) (invite *Invite, err error) {
-	query := ""
-	if withCounts {
-		query += "?with_counts=true"
-	}
-
-	details := &httd.Request{
-		Ratelimiter: EndpointInvite,
-		Endpoint:    EndpointInvite + "/" + inviteCode + query,
-	}
-	resp, err := requester.Get(details)
-	if err != nil {
-		return
-	}
-	defer resp.Body.Close()
-
-	err = json.NewDecoder(resp.Body).Decode(invite)
-	return
-}
-
-// ReqDeleteInvite [DELETE] Delete an invite. Requires the MANAGE_CHANNELS permission. Returns an invite
-//                          object on success.
-// Endpoint                 /invites/{invite.code}
-// Rate limiter             /invites/{invite.code}
-// Discord documentation    https://discordapp.com/developers/docs/resources/invite#delete-invite
-// Reviewed                 2018-06-10
-// Comment                  -
-func ReqDeleteInvite(requester httd.Deleter, inviteCode string) (invite *Invite, err error) {
-
-	details := &httd.Request{
-		Ratelimiter: EndpointInvite,
-		Endpoint: EndpointInvite + "/" + inviteCode,
-	}
-	resp, err := requester.Delete(details)
-	if err != nil {
-		return
-	}
-	defer resp.Body.Close()
-
-	err = json.NewDecoder(resp.Body).Decode(invite)
-	return
->>>>>>> 1ac3535e
 }