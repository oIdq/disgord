// Code generated by generate/interfaces; DO NOT EDIT.

package disgord

func (c *Channel) Reset() {
	c.ID = 0
	c.Type = 0
	c.GuildID = 0
	c.Position = 0
	c.PermissionOverwrites = nil
	c.Name = ""
	c.Topic = ""
	c.NSFW = false
	c.LastMessageID = 0
	c.Bitrate = 0
	c.UserLimit = 0
	c.RateLimitPerUser = 0
	c.Recipients = nil
	c.Icon = ""
	c.OwnerID = 0
	c.ApplicationID = 0
	c.ParentID = 0
	c.LastPinTimestamp = Time{}
	c.complete = false
	c.recipientsIDs = nil
}

func (e *Emoji) Reset() {
	e.mu = Lockable{}
	e.ID = 0
	e.Name = ""
	e.Roles = nil
	if e.User != nil {
		e.User.Reset()
	}
	e.RequireColons = false
	e.Managed = false
	e.Animated = false
	e.guildID = 0
}

func (m *MessageCreate) Reset() {
	if m.Message != nil {
		m.Message.Reset()
	}
	m.Ctx = nil
	m.ShardID = 0
}

func (g *Guild) Reset() {
	g.ID = 0
	g.ApplicationID = 0
	g.Name = ""
	g.Icon = ""
	g.Splash = ""
	g.Owner = false
	g.OwnerID = 0
	g.Permissions = 0
	g.Region = ""
	g.AfkChannelID = 0
	g.AfkTimeout = 0
	g.EmbedEnabled = false
	g.EmbedChannelID = 0
	g.VerificationLevel = 0
	g.DefaultMessageNotifications = 0
	g.ExplicitContentFilter = 0
	g.Roles = nil
	g.Emojis = nil
	g.Features = nil
	g.MFALevel = 0
	g.WidgetEnabled = false
	g.WidgetChannelID = 0
	g.SystemChannelID = 0
	g.JoinedAt = nil
	g.Large = false
	g.Unavailable = false
	g.MemberCount = 0
	g.VoiceStates = nil
	g.Members = nil
	g.Channels = nil
	g.Presences = nil
}

func (m *Member) Reset() {
	m.GuildID = 0
	if m.User != nil {
		m.User.Reset()
	}
	m.Nick = ""
	m.Roles = nil
	m.JoinedAt = Time{}
	m.Deaf = false
	m.Mute = false
	m.userID = 0
}

func (m *Message) Reset() {
	m.ID = 0
	m.ChannelID = 0
	if m.Author != nil {
		m.Author.Reset()
	}
	if m.Member != nil {
		m.Member.Reset()
	}
	m.Content = ""
	m.Timestamp = Time{}
	m.EditedTimestamp = Time{}
	m.Tts = false
	m.MentionEveryone = false
	m.Mentions = nil
	m.MentionRoles = nil
	m.MentionChannels = nil
	m.Attachments = nil
	m.Embeds = nil
	m.Reactions = nil
	m.Nonce = nil
	m.Pinned = false
	m.WebhookID = 0
	m.Type = MessageType{}
	m.Activity = MessageActivity{}
	m.Application = MessageApplication{}
	m.MessageReference = nil
<<<<<<< HEAD
	m.Flags = MessageFlag{}
=======
	m.Flags = 0
>>>>>>> 411ab26b
	m.GuildID = 0
	m.SpoilerTagContent = false
	m.SpoilerTagAllAttachments = false
	m.HasSpoilerImage = false
}

func (r *Reaction) Reset() {
	r.Count = 0
	r.Me = false
	r.Emoji = nil
}

func (r *Role) Reset() {
	r.ID = 0
	r.Name = ""
	r.Color = 0
	r.Hoist = false
	r.Position = 0
	r.Permissions = 0
	r.Managed = false
	r.Mentionable = false
	r.guildID = 0
}

func (a *Activity) Reset() {
	a.Name = ""
	a.Type = 0
	a.URL = ""
	a.Timestamps = nil
	a.ApplicationID = 0
	a.Details = ""
	a.State = ""
	a.Emoji = nil
	a.Party = nil
	a.Assets = nil
	a.Secrets = nil
	a.Instance = false
	a.Flags = 0
}

func (u *User) Reset() {
	u.ID = 0
	u.Username = ""
	u.Discriminator = 0
	u.Email = ""
	u.Avatar = ""
	u.Token = ""
	u.Verified = false
	u.MFAEnabled = false
	u.Bot = false
	u.PremiumType = 0
	u.overwritten = 0
}

func (v *VoiceState) Reset() {
	v.GuildID = 0
	v.ChannelID = 0
	v.UserID = 0
	if v.Member != nil {
		v.Member.Reset()
	}
	v.SessionID = ""
	v.Deaf = false
	v.Mute = false
	v.SelfDeaf = false
	v.SelfMute = false
	v.Suppress = false
}

func (v *VoiceRegion) Reset() {
	v.ID = ""
	v.Name = ""
	v.SampleHostname = ""
	v.SamplePort = 0
	v.VIP = false
	v.Optimal = false
	v.Deprecated = false
	v.Custom = false
}<|MERGE_RESOLUTION|>--- conflicted
+++ resolved
@@ -117,15 +117,11 @@
 	m.Nonce = nil
 	m.Pinned = false
 	m.WebhookID = 0
-	m.Type = MessageType{}
+	m.Type = 0
 	m.Activity = MessageActivity{}
 	m.Application = MessageApplication{}
 	m.MessageReference = nil
-<<<<<<< HEAD
-	m.Flags = MessageFlag{}
-=======
 	m.Flags = 0
->>>>>>> 411ab26b
 	m.GuildID = 0
 	m.SpoilerTagContent = false
 	m.SpoilerTagAllAttachments = false
